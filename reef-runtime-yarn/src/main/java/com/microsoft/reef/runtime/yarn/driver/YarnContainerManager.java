/**
 * Copyright (C) 2014 Microsoft Corporation
 *
 * Licensed under the Apache License, Version 2.0 (the "License");
 * you may not use this file except in compliance with the License.
 * You may obtain a copy of the License at
 *
 *         http://www.apache.org/licenses/LICENSE-2.0
 *
 * Unless required by applicable law or agreed to in writing, software
 * distributed under the License is distributed on an "AS IS" BASIS,
 * WITHOUT WARRANTIES OR CONDITIONS OF ANY KIND, either express or implied.
 * See the License for the specific language governing permissions and
 * limitations under the License.
 */
package com.microsoft.reef.runtime.yarn.driver;

import com.google.protobuf.ByteString;
import com.microsoft.reef.proto.DriverRuntimeProtocol;
import com.microsoft.reef.proto.DriverRuntimeProtocol.NodeDescriptorProto;
import com.microsoft.reef.proto.DriverRuntimeProtocol.ResourceAllocationProto;
import com.microsoft.reef.proto.DriverRuntimeProtocol.ResourceStatusProto;
import com.microsoft.reef.proto.DriverRuntimeProtocol.RuntimeStatusProto;
import com.microsoft.reef.proto.ReefServiceProtos;
import com.microsoft.reef.runtime.common.driver.DriverStatusManager;
import com.microsoft.reef.runtime.common.driver.evaluator.EvaluatorManager;
import com.microsoft.reef.runtime.yarn.driver.parameters.YarnHeartbeatPeriod;
import com.microsoft.reef.runtime.yarn.util.YarnTypes;
import com.microsoft.reef.util.Optional;
import com.microsoft.tang.annotations.Parameter;
import com.microsoft.wake.remote.Encoder;
import com.microsoft.wake.remote.impl.ObjectSerializableCodec;
import org.apache.hadoop.service.Service;
import org.apache.hadoop.yarn.api.records.*;
import org.apache.hadoop.yarn.client.api.AMRMClient;
import org.apache.hadoop.yarn.client.api.NMTokenCache;
import org.apache.hadoop.yarn.client.api.YarnClient;
import org.apache.hadoop.yarn.client.api.async.AMRMClientAsync;
import org.apache.hadoop.yarn.client.api.async.NMClientAsync;
import org.apache.hadoop.yarn.client.api.async.impl.NMClientAsyncImpl;
import org.apache.hadoop.yarn.conf.YarnConfiguration;
import org.apache.hadoop.yarn.exceptions.YarnException;

import javax.inject.Inject;
import java.io.File;
import java.io.FileWriter;
import java.io.IOException;
import java.nio.ByteBuffer;
import java.util.ArrayList;
import java.util.List;
import java.util.Map;
import java.util.Queue;
import java.util.concurrent.ConcurrentLinkedQueue;
import java.util.logging.Level;
import java.util.logging.Logger;

final class YarnContainerManager
    implements AMRMClientAsync.CallbackHandler, NMClientAsync.CallbackHandler {

  private static final Logger LOG = Logger.getLogger(YarnContainerManager.class.getName());

  private static final String RUNTIME_NAME = "YARN";

  private final YarnClient yarnClient = YarnClient.createYarnClient();

  private final Queue<AMRMClient.ContainerRequest>
      outstandingContainerRequests = new ConcurrentLinkedQueue<>();

  private final YarnConfiguration yarnConf;
  private final AMRMClientAsync resourceManager;
  private final NMClientAsync nodeManager;
  private final REEFEventHandlers reefEventHandlers;
  private final Containers containers;
  private final ApplicationMasterRegistration registration;
  private final ContainerRequestCounter containerRequestCounter;
  private final DriverStatusManager driverStatusManager;
  private final TrackingURLProvider trackingURLProvider;
  private final NMTokenCache nmTokenCache = new NMTokenCache();

  @Inject
  YarnContainerManager(
      final YarnConfiguration yarnConf,
      final @Parameter(YarnHeartbeatPeriod.class) int yarnRMHeartbeatPeriod,
      final REEFEventHandlers reefEventHandlers,
      final Containers containers,
      final ApplicationMasterRegistration registration,
      final ContainerRequestCounter containerRequestCounter,
      final DriverStatusManager driverStatusManager,
      final TrackingURLProvider trackingURLProvider) throws IOException {

    this.reefEventHandlers = reefEventHandlers;
    this.driverStatusManager = driverStatusManager;

    this.containers = containers;
    this.registration = registration;
    this.containerRequestCounter = containerRequestCounter;
    this.yarnConf = yarnConf;
    this.trackingURLProvider = trackingURLProvider;


    this.yarnClient.init(this.yarnConf);

    this.resourceManager = AMRMClientAsync.createAMRMClientAsync(yarnRMHeartbeatPeriod, this);
    this.nodeManager = new NMClientAsyncImpl(this);
    LOG.log(Level.FINEST, "Instantiated YarnContainerManager");
  }

  @Override
  public final void onContainersCompleted(final List<ContainerStatus> containerStatuses) {
    for (final ContainerStatus containerStatus : containerStatuses) {
      onContainerStatus(containerStatus);
    }
  }

  @Override
  public final void onContainersAllocated(final List<Container> containers) {

    // ID is used for logging only
    final String id = String.format("%s:%d",
        Thread.currentThread().getName().replace(' ', '_'), System.currentTimeMillis());

    LOG.log(Level.FINE, "TIME: Allocated Containers {0} {1} of {2}",
        new Object[]{id, containers.size(), this.containerRequestCounter.get()});

    for (final Container container : containers) {
      handleNewContainer(container, false);
    }

    LOG.log(Level.FINE, "TIME: Processed Containers {0}", id);
  }

  @Override
  public void onShutdownRequest() {
    this.reefEventHandlers.onRuntimeStatus(RuntimeStatusProto.newBuilder()
        .setName(RUNTIME_NAME).setState(ReefServiceProtos.State.DONE).build());
    this.driverStatusManager.onError(new Exception("Shutdown requested by YARN."));
  }

  @Override
  public void onNodesUpdated(final List<NodeReport> nodeReports) {
    for (final NodeReport nodeReport : nodeReports) {
      onNodeReport(nodeReport);
    }
  }

  @Override
  public final float getProgress() {
    return 0; // TODO: return actual values for progress
  }

  @Override
  public final void onError(final Throwable throwable) {
    onRuntimeError(throwable);
  }

  @Override
  public final void onContainerStarted(
      final ContainerId containerId, final Map<String, ByteBuffer> stringByteBufferMap) {
    final Optional<Container> container = this.containers.getOptional(containerId.toString());
    if (container.isPresent()) {
      this.nodeManager.getContainerStatusAsync(containerId, container.get().getNodeId());
    }
  }

  @Override
  public final void onContainerStatusReceived(
      final ContainerId containerId, final ContainerStatus containerStatus) {
    onContainerStatus(containerStatus);
  }

  @Override
  public final void onContainerStopped(final ContainerId containerId) {
    final boolean hasContainer = this.containers.hasContainer(containerId.toString());
    if (hasContainer) {
      final ResourceStatusProto.Builder resourceStatusBuilder =
          ResourceStatusProto.newBuilder().setIdentifier(containerId.toString());
      resourceStatusBuilder.setState(ReefServiceProtos.State.DONE);
      this.reefEventHandlers.onResourceStatus(resourceStatusBuilder.build());
    }
  }

  @Override
  public final void onStartContainerError(
      final ContainerId containerId, final Throwable throwable) {
    handleContainerError(containerId, throwable);
  }

  @Override
  public final void onGetContainerStatusError(
      final ContainerId containerId, final Throwable throwable) {
    handleContainerError(containerId, throwable);
  }

  @Override
  public final void onStopContainerError(
      final ContainerId containerId, final Throwable throwable) {
    handleContainerError(containerId, throwable);
  }

  /**
   * Submit the given launchContext to the given container.
   */
  void submit(final Container container, final ContainerLaunchContext launchContext) {
    this.nodeManager.startContainerAsync(container, launchContext);
  }

  /**
   * Release the given container.
   */
  void release(final String containerId) {
    LOG.log(Level.FINE, "Release container: {0}", containerId);
    final Container container = this.containers.removeAndGet(containerId);
    this.resourceManager.releaseAssignedContainer(container.getId());
    updateRuntimeStatus();
  }

  void onStart() {

    this.yarnClient.start();
    this.resourceManager.init(this.yarnConf);
    this.resourceManager.start();
    this.nodeManager.init(this.yarnConf);
    this.nodeManager.start();

    try {
      for (final NodeReport nodeReport : this.yarnClient.getNodeReports(NodeState.RUNNING)) {
        onNodeReport(nodeReport);
      }
    } catch (IOException | YarnException e) {
      LOG.log(Level.WARNING, "Unable to fetch node reports from YARN.", e);
      onRuntimeError(e);
    }

    try {
      this.registration.setRegistration(this.resourceManager.registerApplicationMaster(
          "", 0, this.trackingURLProvider.getTrackingUrl()));
      LOG.log(Level.FINE, "YARN registration: {0}", registration);

    } catch (final YarnException | IOException e) {
      LOG.log(Level.WARNING, "Unable to register application master.", e);
      onRuntimeError(e);
    }

    // TODO: this is currently being developed on a hacked 2.4.0 bits, should be 2.4.1
    final String minVersionToGetPreviousContainer = "2.4.0";

    // when supported, obtain the list of the containers previously allocated, and write info to driver folder
    if(YarnTypes.isAtOrAfterVersion(minVersionToGetPreviousContainer))
    {
      LOG.log(Level.FINEST, "Hadoop version is {0} or after with support to retain previous containers, processing previous containers.", minVersionToGetPreviousContainer);
      processPreviousContainers();
    }
  }

  void onStop() {

    LOG.log(Level.FINE, "Stop Runtime: RM status {0}", this.resourceManager.getServiceState());

    if (this.resourceManager.getServiceState() == Service.STATE.STARTED) {
      // invariant: if RM is still running then we declare success.
      try {
        this.reefEventHandlers.close();
        this.resourceManager.unregisterApplicationMaster(
            FinalApplicationStatus.SUCCEEDED, null, null);
        this.resourceManager.close();
      } catch (final Exception e) {
        LOG.log(Level.WARNING, "Error shutting down YARN application", e);
      }
    }

    if (this.nodeManager.getServiceState() == Service.STATE.STARTED) {
      try {
        this.nodeManager.close();
      } catch (final IOException e) {
        LOG.log(Level.WARNING, "Error closing YARN Node Manager", e);
      }
    }
  }

  /////////////////////////////////////////////////////////////
  // HELPER METHODS

  private void onNodeReport(final NodeReport nodeReport) {
    LOG.log(Level.FINE, "Send node descriptor: {0}", nodeReport);
    this.reefEventHandlers.onNodeDescriptor(NodeDescriptorProto.newBuilder()
        .setIdentifier(nodeReport.getNodeId().toString())
        .setHostName(nodeReport.getNodeId().getHost())
        .setPort(nodeReport.getNodeId().getPort())
        .setMemorySize(nodeReport.getCapability().getMemory())
        .setRackName(nodeReport.getRackName())
        .build());
  }

  private void handleContainerError(final ContainerId containerId, final Throwable throwable) {

    final ResourceStatusProto.Builder resourceStatusBuilder =
        ResourceStatusProto.newBuilder().setIdentifier(containerId.toString());

    resourceStatusBuilder.setState(ReefServiceProtos.State.FAILED);
    resourceStatusBuilder.setExitCode(1);
    resourceStatusBuilder.setDiagnostics(throwable.getMessage());

    this.reefEventHandlers.onResourceStatus(resourceStatusBuilder.build());
  }

  private void processPreviousContainers()
  {
    final List<Container> previousContainers = this.registration.getRegistration().getContainersFromPreviousAttempts();
    if (previousContainers != null && !previousContainers.isEmpty())
    {
      LOG.log(Level.INFO, "Driver restarted, with {0} previous containers", previousContainers.size());
<<<<<<< HEAD
      final File recoveryFile = new File("previousContainersList");
=======
      final File recoveryFile = new File(EvaluatorManager.PREVIOUS_CONTAINERS_LIST);
>>>>>>> 9d0b0915
      final List<String> containersInformation = new ArrayList<>();
      containersInformation.add(String.valueOf(previousContainers.size()));
      for(final Container container : previousContainers)
      {
        LOG.log(Level.FINE, "Previous container: [{0}]", container.toString());
        containersInformation.add(container.getId().toString());
        handleNewContainer(container, true);
      }
      try
      {
        FileWriter writer = new FileWriter(recoveryFile.toString());
        for(final String line : containersInformation)
        {
          writer.write(line + "\n");
        }
        writer.flush();
        writer.close();
      } catch (IOException e) {
        throw new RuntimeException("cannot write to previous containers information to file", e);
      }
    }
  }

  /**
   * Handles new container allocations. Calls come from YARN.
   *
   * @param container newly allocated
   */
  private void handleNewContainer(final Container container, final boolean isRecoveredContainer) {

    LOG.log(Level.FINE, "allocated container: id[ {0} ]", container.getId());

    this.containers.add(container);

    if (!isRecoveredContainer)
    {
      synchronized (this) {

        this.containerRequestCounter.decrement();

        if (!this.outstandingContainerRequests.isEmpty()) {
          // we need to make sure that the previous request is no longer in RM request queue
          this.resourceManager.removeContainerRequest(this.outstandingContainerRequests.remove());

          final AMRMClient.ContainerRequest requestToBeSubmitted =
              this.outstandingContainerRequests.peek();

          if (requestToBeSubmitted != null) {
            LOG.log(Level.FINEST,
                "Requesting 1 additional container from YARN: {0}", requestToBeSubmitted);
            this.resourceManager.addContainerRequest(requestToBeSubmitted);
          }
        }
      }
    }

    this.reefEventHandlers.onResourceAllocation(ResourceAllocationProto.newBuilder()
        .setIdentifier(container.getId().toString())
        .setNodeId(container.getNodeId().toString())
        .setResourceMemory(container.getResource().getMemory())
        .build());

    this.updateRuntimeStatus();
  }

  /**
   * Handles container status reports. Calls come from YARN.
   *
   * @param value containing the container status
   */
  private void onContainerStatus(final ContainerStatus value) {

    final boolean hasContainer = this.containers.hasContainer(value.getContainerId().toString());

    if (hasContainer) {
      LOG.log(Level.FINE, "Received container status: {0}", value.getContainerId());

      final ResourceStatusProto.Builder status =
          ResourceStatusProto.newBuilder().setIdentifier(value.getContainerId().toString());

      switch (value.getState()) {
        case COMPLETE:
          LOG.log(Level.FINE, "Container completed: status {0}", value.getExitStatus());
          switch (value.getExitStatus()) {
            case 0:
              status.setState(ReefServiceProtos.State.DONE);
              break;
            case 143:
              status.setState(ReefServiceProtos.State.KILLED);
              break;
            default:
              status.setState(ReefServiceProtos.State.FAILED);
          }
          status.setExitCode(value.getExitStatus());
          break;
        default:
          LOG.info("Container running");
          status.setState(ReefServiceProtos.State.RUNNING);
      }

      if (value.getDiagnostics() != null) {
        LOG.log(Level.FINE, "Container diagnostics: {0}", value.getDiagnostics());
        status.setDiagnostics(value.getDiagnostics());
      }

      this.reefEventHandlers.onResourceStatus(status.build());
    }
  }

  void onContainerRequest(final AMRMClient.ContainerRequest... containerRequests) {

    synchronized (this) {

      this.containerRequestCounter.incrementBy(containerRequests.length);
      boolean queueWasEmpty = this.outstandingContainerRequests.isEmpty();

      for (final AMRMClient.ContainerRequest containerRequest : containerRequests) {

        LOG.log(Level.FINEST, "Adding container request to queue: {0}", containerRequest);

        this.outstandingContainerRequests.add(containerRequest);

        if (queueWasEmpty) {
          LOG.log(Level.FINEST, "Requesting first container from YARN: {0}", containerRequest);
          this.resourceManager.addContainerRequest(containerRequest);
          queueWasEmpty = false;
        }

        LOG.log(Level.FINE, "Done adding container requests to local request queue.");
      }
    }

    this.updateRuntimeStatus();
  }

  /**
   * Update the driver with my current status
   */
  private void updateRuntimeStatus() {

    final DriverRuntimeProtocol.RuntimeStatusProto.Builder builder =
        DriverRuntimeProtocol.RuntimeStatusProto.newBuilder()
            .setName(RUNTIME_NAME)
            .setState(ReefServiceProtos.State.RUNNING)
            .setOutstandingContainerRequests(this.containerRequestCounter.get());

    for (final String allocatedContainerId : this.containers.getContainerIds()) {
      builder.addContainerAllocation(allocatedContainerId);
    }

    this.reefEventHandlers.onRuntimeStatus(builder.build());
  }

  private void onRuntimeError(final Throwable throwable) {

    // SHUTDOWN YARN
    try {
      this.reefEventHandlers.close();
      this.resourceManager.unregisterApplicationMaster(
          FinalApplicationStatus.FAILED, throwable.getMessage(), null);
    } catch (final Exception e) {
      LOG.log(Level.WARNING, "Error shutting down YARN application", e);
    } finally {
      this.resourceManager.stop();
    }

    final RuntimeStatusProto.Builder runtimeStatusBuilder = RuntimeStatusProto.newBuilder()
        .setState(ReefServiceProtos.State.FAILED)
        .setName(RUNTIME_NAME);

    final Encoder<Throwable> codec = new ObjectSerializableCodec<>();
    runtimeStatusBuilder.setError(ReefServiceProtos.RuntimeErrorProto.newBuilder()
        .setName(RUNTIME_NAME)
        .setMessage(throwable.getMessage())
        .setException(ByteString.copyFrom(codec.encode(throwable)))
        .build())
        .build();

    this.reefEventHandlers.onRuntimeStatus(runtimeStatusBuilder.build());
  }
}<|MERGE_RESOLUTION|>--- conflicted
+++ resolved
@@ -309,11 +309,7 @@
     if (previousContainers != null && !previousContainers.isEmpty())
     {
       LOG.log(Level.INFO, "Driver restarted, with {0} previous containers", previousContainers.size());
-<<<<<<< HEAD
-      final File recoveryFile = new File("previousContainersList");
-=======
       final File recoveryFile = new File(EvaluatorManager.PREVIOUS_CONTAINERS_LIST);
->>>>>>> 9d0b0915
       final List<String> containersInformation = new ArrayList<>();
       containersInformation.add(String.valueOf(previousContainers.size()));
       for(final Container container : previousContainers)
