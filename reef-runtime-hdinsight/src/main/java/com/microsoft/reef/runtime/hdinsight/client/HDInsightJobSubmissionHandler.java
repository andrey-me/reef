--- conflicted
+++ resolved
@@ -98,15 +98,9 @@
           .setApplicationName(jobSubmissionProto.getIdentifier())
           .setResource(getResource(jobSubmissionProto))
           .setContainerInfo(new ContainerInfo()
-<<<<<<< HEAD
-                  .addFileResource(filenames.getREEFFolderName(), uploadedFile)
-                  .addCommand(command)
-                  .addEnvironment("CLASSPATH", this.filenames.getClasspath()));
-=======
-              .addFileResource(filenames.getREEFFolderName(), uploadedFile)
+              .addFileResource(this.filenames.getREEFFolderName(), uploadedFile)
               .addCommand(command)
-              .addEnvironment("CLASSPATH", getClassPath()));
->>>>>>> abd96804
+              .addEnvironment("CLASSPATH", this.filenames.getClasspath()));
 
       LOG.log(Level.INFO, "Submitting application {0} to YARN.", applicationID.getId());
 
