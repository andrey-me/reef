/**
 * Copyright (C) 2014 Microsoft Corporation
 *
 * Licensed under the Apache License, Version 2.0 (the "License");
 * you may not use this file except in compliance with the License.
 * You may obtain a copy of the License at
 *
 *         http://www.apache.org/licenses/LICENSE-2.0
 *
 * Unless required by applicable law or agreed to in writing, software
 * distributed under the License is distributed on an "AS IS" BASIS,
 * WITHOUT WARRANTIES OR CONDITIONS OF ANY KIND, either express or implied.
 * See the License for the specific language governing permissions and
 * limitations under the License.
 */
package com.microsoft.reef.webserver;

import javax.servlet.ServletException;
import javax.servlet.http.HttpServletRequest;
import javax.servlet.http.HttpServletResponse;
import java.io.IOException;

/**
 * HttpHandler interface
 */
public interface HttpHandler {
<<<<<<< HEAD
    /**
     * return specification of the handler. e.g Reef
     *
     * @return
     */
    public String getUriSpecification();
=======
  /**
   * return specification of the handler. e.g Reef
   *
   * @return
   */
  public String getUriSpecification();
>>>>>>> ee7ee825

  /**
   * return specification of the handler. e.g Reef
   *
   * @return
   */
  public void setUriSpecification(final String s);

  /**
   * Will be called when request comes
   *
   * @param request
   * @param response
   */
  void onHttpRequest(HttpServletRequest request, HttpServletResponse response) throws IOException, ServletException;
}<|MERGE_RESOLUTION|>--- conflicted
+++ resolved
@@ -24,21 +24,12 @@
  * HttpHandler interface
  */
 public interface HttpHandler {
-<<<<<<< HEAD
-    /**
-     * return specification of the handler. e.g Reef
-     *
-     * @return
-     */
-    public String getUriSpecification();
-=======
   /**
    * return specification of the handler. e.g Reef
    *
    * @return
    */
   public String getUriSpecification();
->>>>>>> ee7ee825
 
   /**
    * return specification of the handler. e.g Reef
