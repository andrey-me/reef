--- conflicted
+++ resolved
@@ -45,67 +45,10 @@
         </dependency>
         <!-- End of REEF -->
 
-<<<<<<< HEAD
-=======
-        <!-- HADOOP -->
-        <dependency>
-            <groupId>org.apache.hadoop</groupId>
-            <artifactId>hadoop-common</artifactId>
-            <version>${hadoop.version}</version>
-        </dependency>
-
-        <dependency>
-            <groupId>org.apache.hadoop</groupId>
-            <artifactId>hadoop-mapreduce-client-core</artifactId>
-            <version>${hadoop.version}</version>
-        </dependency>
-        <dependency>
-            <groupId>org.apache.hadoop</groupId>
-            <artifactId>hadoop-mapreduce-client-jobclient</artifactId>
-            <version>${hadoop.version}</version>
-        </dependency>
-        <dependency>
-            <groupId>org.apache.hadoop</groupId>
-            <artifactId>hadoop-mapreduce-examples</artifactId>
-            <version>${hadoop.version}</version>
-        </dependency>
-
-
-        <dependency>
-            <groupId>org.apache.hadoop</groupId>
-            <artifactId>hadoop-yarn-common</artifactId>
-            <version>${hadoop.version}</version>
-        </dependency>
-
-        <dependency>
-            <groupId>org.apache.hadoop</groupId>
-            <artifactId>hadoop-yarn</artifactId>
-            <version>${hadoop.version}</version>
-            <type>pom</type>
-        </dependency>
-
-        <dependency>
-            <groupId>org.apache.hadoop</groupId>
-            <artifactId>hadoop-hdfs</artifactId>
-            <version>${hadoop.version}</version>
-        </dependency>
-
-        <dependency>
-            <groupId>org.apache.hadoop</groupId>
-            <artifactId>hadoop-yarn-client</artifactId>
-            <version>${hadoop.version}</version>
-        </dependency>
-
-        <dependency>
-            <groupId>org.apache.hadoop</groupId>
-            <artifactId>hadoop-minicluster</artifactId>
-            <version>${hadoop.version}</version>
-        </dependency>
-        <!-- END OF HADOOP -->
->>>>>>> 84628c32
         <dependency>
             <groupId>junit</groupId>
             <artifactId>junit</artifactId>
+            <scope>test</scope>
         </dependency>
 
     </dependencies>
